from django.core.exceptions import ObjectDoesNotExist
from django.db.models import signals
from django.db.models.aggregates import *  # NOQA
from django.db.models.aggregates import __all__ as aggregates_all
from django.db.models.deletion import (
    CASCADE, DO_NOTHING, PROTECT, SET, SET_DEFAULT, SET_NULL, ProtectedError,
)
from django.db.models.expressions import (
    Case, Exists, Expression, ExpressionWrapper, F, Func, OuterRef, Subquery,
    Value, When,
)
from django.db.models.fields import *  # NOQA
<<<<<<< HEAD
from django.db.models.fields.subclassing import SubfieldBase        # NOQA
from django.db.models.fields.files import FileField, ImageField  # NOQA
from django.db.models.fields.composite import CompositeField, constrain    # NOQA
from django.db.models.fields.related import (  # NOQA
=======
from django.db.models.fields import __all__ as fields_all
from django.db.models.fields.files import FileField, ImageField
from django.db.models.fields.proxy import OrderWrt
from django.db.models.indexes import *  # NOQA
from django.db.models.indexes import __all__ as indexes_all
from django.db.models.lookups import Lookup, Transform
from django.db.models.manager import Manager
from django.db.models.query import (
    Prefetch, Q, QuerySet, prefetch_related_objects,
)

# Imports that would create circular imports if sorted
from django.db.models.base import DEFERRED, Model  # isort:skip
from django.db.models.fields.related import (  # isort:skip
>>>>>>> eb97af04
    ForeignKey, ForeignObject, OneToOneField, ManyToManyField,
    ManyToOneRel, ManyToManyRel, OneToOneRel,
)


def permalink(func):
    """
    Decorator that calls urls.reverse() to return a URL using parameters
    returned by the decorated function "func".

    "func" should be a function that returns a tuple in one of the
    following formats:
        (viewname, viewargs)
        (viewname, viewargs, viewkwargs)
    """
    import warnings
    from functools import wraps

    from django.urls import reverse
    from django.utils.deprecation import RemovedInDjango21Warning

    warnings.warn(
        'permalink() is deprecated in favor of calling django.urls.reverse() '
        'in the decorated method.',
        RemovedInDjango21Warning
    )

    @wraps(func)
    def inner(*args, **kwargs):
        bits = func(*args, **kwargs)
        return reverse(bits[0], None, *bits[1:3])
    return inner


__all__ = aggregates_all + fields_all + indexes_all
__all__ += [
    'ObjectDoesNotExist', 'signals',
    'CASCADE', 'DO_NOTHING', 'PROTECT', 'SET', 'SET_DEFAULT', 'SET_NULL',
    'ProtectedError',
    'Case', 'Exists', 'Expression', 'ExpressionWrapper', 'F', 'Func',
    'OuterRef', 'Subquery', 'Value', 'When',
    'FileField', 'ImageField', 'OrderWrt', 'Lookup', 'Transform', 'Manager',
    'Prefetch', 'Q', 'QuerySet', 'prefetch_related_objects', 'DEFERRED', 'Model',
    'ForeignKey', 'ForeignObject', 'OneToOneField', 'ManyToManyField',
    'ManyToOneRel', 'ManyToManyRel', 'OneToOneRel', 'permalink',
]<|MERGE_RESOLUTION|>--- conflicted
+++ resolved
@@ -10,12 +10,7 @@
     Value, When,
 )
 from django.db.models.fields import *  # NOQA
-<<<<<<< HEAD
-from django.db.models.fields.subclassing import SubfieldBase        # NOQA
-from django.db.models.fields.files import FileField, ImageField  # NOQA
 from django.db.models.fields.composite import CompositeField, constrain    # NOQA
-from django.db.models.fields.related import (  # NOQA
-=======
 from django.db.models.fields import __all__ as fields_all
 from django.db.models.fields.files import FileField, ImageField
 from django.db.models.fields.proxy import OrderWrt
@@ -30,7 +25,6 @@
 # Imports that would create circular imports if sorted
 from django.db.models.base import DEFERRED, Model  # isort:skip
 from django.db.models.fields.related import (  # isort:skip
->>>>>>> eb97af04
     ForeignKey, ForeignObject, OneToOneField, ManyToManyField,
     ManyToOneRel, ManyToManyRel, OneToOneRel,
 )
