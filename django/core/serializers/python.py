"""
A Python "serializer". Doesn't do much serializing per se -- just converts to
and from basic Python data types (lists, dicts, strings, etc.). Useful as a basis for
other serializers.
"""
from collections import OrderedDict

from django.apps import apps
from django.conf import settings
from django.core.serializers import base
from django.db import DEFAULT_DB_ALIAS, models
from django.utils.encoding import force_text, is_protected_type


class Serializer(base.Serializer):
    """
    Serialize a QuerySet to basic Python objects.
    """

    internal_use_only = True

    def start_serialization(self):
        self._current = None
        self.objects = []

    def end_serialization(self):
        pass

    def start_object(self, obj):
        self._current = OrderedDict()

    def end_object(self, obj):
        self.objects.append(self.get_dump_object(obj))
        self._current = None

    def get_dump_object(self, obj):
        data = OrderedDict([('model', force_text(obj._meta))])
        if not self.use_natural_primary_keys or not hasattr(obj, 'natural_key'):
            data["pk"] = force_text(obj._get_pk_val(), strings_only=True)
        data['fields'] = self._current
        return data

    def handle_field(self, obj, field):
<<<<<<< HEAD
        value = getattr(obj, field.attname)
=======
        value = field.value_from_object(obj)
>>>>>>> eb97af04
        # Protected types (i.e., primitives like None, numbers, dates,
        # and Decimals) are passed through as is. All other values are
        # converted to string first.
        if is_protected_type(value):
            self._current[field.name] = value
        else:
            self._current[field.name] = field.value_to_string(obj)

    def handle_fk_field(self, obj, field):
        if self.use_natural_foreign_keys and hasattr(field.remote_field.model, 'natural_key'):
            related = getattr(obj, field.name)
            if related:
                value = related.natural_key()
            else:
                value = None
        else:
            value = getattr(obj, field.get_attname())
            if not is_protected_type(value):
                value = field.value_to_string(obj)
        self._current[field.name] = value

    def handle_m2m_field(self, obj, field):
        if field.remote_field.through._meta.auto_created:
            if self.use_natural_foreign_keys and hasattr(field.remote_field.model, 'natural_key'):
                def m2m_value(value):
                    return value.natural_key()
            else:
                def m2m_value(value):
                    return force_text(value._get_pk_val(), strings_only=True)
            self._current[field.name] = [
                m2m_value(related) for related in getattr(obj, field.name).iterator()
            ]

    def getvalue(self):
        return self.objects


def Deserializer(object_list, *, using=DEFAULT_DB_ALIAS, ignorenonexistent=False, **options):
    """
    Deserialize simple Python objects back into Django ORM instances.

    It's expected that you pass the Python objects themselves (instead of a
    stream or a string) to the constructor
    """
    field_names_cache = {}  # Model: <list of field_names>

    for d in object_list:
        # Look up the model and starting build a dict of data for it.
        try:
            Model = _get_model(d["model"])
        except base.DeserializationError:
            if ignorenonexistent:
                continue
            else:
                raise
        data = {}
        if 'pk' in d:
            try:
                data[Model._meta.pk.attname] = Model._meta.pk.to_python(d.get('pk'))
            except Exception as e:
                raise base.DeserializationError.WithData(e, d['model'], d.get('pk'), None)
        m2m_data = {}

        if Model not in field_names_cache:
            field_names_cache[Model] = {f.name for f in Model._meta.get_fields()}
        field_names = field_names_cache[Model]

        # Handle each field
        for (field_name, field_value) in d["fields"].items():

            if ignorenonexistent and field_name not in field_names:
                # skip fields no longer on model
                continue

            if isinstance(field_value, str):
                field_value = force_text(
                    field_value, options.get("encoding", settings.DEFAULT_CHARSET), strings_only=True
                )

            field = Model._meta.get_field(field_name)

            # Handle M2M relations
            if field.remote_field and isinstance(field.remote_field, models.ManyToManyRel):
                model = field.remote_field.model
                if hasattr(model._default_manager, 'get_by_natural_key'):
                    def m2m_convert(value):
                        if hasattr(value, '__iter__') and not isinstance(value, str):
                            return model._default_manager.db_manager(using).get_by_natural_key(*value).pk
                        else:
                            return force_text(model._meta.pk.to_python(value), strings_only=True)
                else:
                    def m2m_convert(v):
                        return force_text(model._meta.pk.to_python(v), strings_only=True)

                try:
                    m2m_data[field.name] = []
                    for pk in field_value:
                        m2m_data[field.name].append(m2m_convert(pk))
                except Exception as e:
                    raise base.DeserializationError.WithData(e, d['model'], d.get('pk'), pk)

            # Handle FK fields
            elif field.remote_field and isinstance(field.remote_field, models.ManyToOneRel):
                model = field.remote_field.model
                if field_value is not None:
                    try:
                        default_manager = model._default_manager
                        field_name = field.remote_field.field_name
                        if hasattr(default_manager, 'get_by_natural_key'):
                            if hasattr(field_value, '__iter__') and not isinstance(field_value, str):
                                obj = default_manager.db_manager(using).get_by_natural_key(*field_value)
                                value = getattr(obj, field.remote_field.field_name)
                                # If this is a natural foreign key to an object that
                                # has a FK/O2O as the foreign key, use the FK value
                                if model._meta.pk.remote_field:
                                    value = value.pk
                            else:
                                value = model._meta.get_field(field_name).to_python(field_value)
                            data[field.attname] = value
                        else:
                            data[field.attname] = model._meta.get_field(field_name).to_python(field_value)
                    except Exception as e:
                        raise base.DeserializationError.WithData(e, d['model'], d.get('pk'), field_value)
                else:
                    data[field.attname] = None

            # Handle all other fields
            else:
                try:
                    data[field.name] = field.to_python(field_value)
                except Exception as e:
                    raise base.DeserializationError.WithData(e, d['model'], d.get('pk'), field_value)

        obj = base.build_instance(Model, data, using)
        yield base.DeserializedObject(obj, m2m_data)


def _get_model(model_identifier):
    """Look up a model from an "app_label.model_name" string."""
    try:
        return apps.get_model(model_identifier)
    except (LookupError, TypeError):
        raise base.DeserializationError("Invalid model identifier: '%s'" % model_identifier)<|MERGE_RESOLUTION|>--- conflicted
+++ resolved
@@ -41,11 +41,7 @@
         return data
 
     def handle_field(self, obj, field):
-<<<<<<< HEAD
-        value = getattr(obj, field.attname)
-=======
         value = field.value_from_object(obj)
->>>>>>> eb97af04
         # Protected types (i.e., primitives like None, numbers, dates,
         # and Decimals) are passed through as is. All other values are
         # converted to string first.
