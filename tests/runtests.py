--- conflicted
+++ resolved
@@ -361,25 +361,19 @@
         help='Overrides the default address where the live server (used with '
              'LiveServerTestCase) is expected to run from. The default value '
              'is localhost:8081.')
-<<<<<<< HEAD
-    parser.add_option(
+    parser.add_argument(
         '--selenium', dest='selenium', default=None,
         help='The browser specifications to run the Selenium tests with.')
-    parser.add_option(
+    parser.add_argument(
         '--selenium-remote', action='store_true', dest='selenium_remote',
         default=False,
         help='Run the Selenium tests on a remote server (Sauce)')
-    options, args = parser.parse_args()
-=======
-    parser.add_argument(
-        '--selenium', action='store_true', dest='selenium', default=False,
-        help='Run the Selenium tests as well (if Selenium is installed)')
+
     options = parser.parse_args()
 
     # Allow including a trailing slash on app_labels for tab completion convenience
     options.modules = [os.path.normpath(labels) for labels in options.modules]
 
->>>>>>> 4f90c996
     if options.settings:
         os.environ['DJANGO_SETTINGS_MODULE'] = options.settings
     else:
